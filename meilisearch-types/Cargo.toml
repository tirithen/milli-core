--- conflicted
+++ resolved
@@ -12,12 +12,8 @@
 enum-iterator = "1.1.3"
 flate2 = "1.0.24"
 fst = "0.4.7"
-<<<<<<< HEAD
 memmap2 = "0.5.7"
-milli = { git = "https://github.com/meilisearch/milli.git", tag = "v0.37.0", default-features = false }
-=======
 milli = { git = "https://github.com/meilisearch/milli.git", tag = "v0.37.1", default-features = false }
->>>>>>> 34c3e5ec
 proptest = { version = "1.0.0", optional = true }
 proptest-derive = { version = "0.3.0", optional = true }
 roaring = { version = "0.10.0", features = ["serde"] }
